// ADXL345 Accelerometer Interface
// adxl345_interface.sv
// Created By: Logan Beams
// Date: 05/08/2021

// ----- Constants -----
// --- ADXL345 Register Address Map ---
parameter THRESH_TAP     = 6'h1D; // Tap threshold
parameter OFSX           = 6'h1E; // X-axis offset
parameter OFSY           = 6'h1F; // Y-axis offset
parameter OFSZ           = 6'h20; // Z-axis offset
parameter DUR            = 6'h21; // Tap duration
parameter LATENT         = 6'h22; // Tap latency
parameter WINDOW         = 6'h23; // Tap window
parameter THRESH_ACT     = 6'h24; // Activity window
parameter THRESH_INACT   = 6'h25; // Inactivity window
parameter TIME_INACT     = 6'h26; // Inactivity time
parameter ACT_INACT_CTL  = 6'h27; // Axis enable control for activity and inactivity detection
parameter THRESH_FF      = 6'h28; // Free-fall threshold
parameter TIME_FF        = 6'h29; // Free-fall time
parameter TAP_AXES       = 6'h2A; // Axis control for single/double tap
parameter ACT_TAP_STATUS = 6'h2B; // Source of single/double tap
parameter BW_RATE        = 6'h2C; // Data rate and power mode control
parameter POWER_CTL      = 6'h2D; // Power-saving features control
parameter INT_ENABLE     = 6'h2E; // Interrupt enable control
parameter INT_MAP        = 6'h2F; // Interrupt mapping control
parameter INT_SOURCE     = 6'h30; // Source of interrupts
parameter DATA_FORMAT    = 6'h31; // Data format control
parameter DATAX0         = 6'h32; // X-axis data 0
parameter DATAX1         = 6'h33; // X-axis data 1
parameter DATAY0         = 6'h34; // Y-axis data 0
parameter DATAY1         = 6'h35; // Y-axis data 1
parameter DATAZ0         = 6'h36; // Z-axis data 0
parameter DATAZ1         = 6'h37; // Z-axis data 1
parameter FIFO_CTL       = 6'h38; // FIFO control
parameter FIFO_STATUS    = 6'h39; // FIFO status

// --- Register Initialization Values ---
parameter INIT_BW_RATE     = 8'b00000101; // 800 Hz sample rate mode
parameter INIT_POWER_CTL   = 8'b00001000; // Enable measurement mode
parameter INIT_DATA_FORMAT = 8'b01000100; // Enable 3-wire SPI and left-justified data
parameter INIT_INT_ENABLE  = 8'b10000000; // Enable Data-Ready interrupts
parameter INIT_INT_MAP     = 8'b01111111; // Send only Data-Ready to INT1 pin
parameter INIT_OFSX        = 8'b00000101; // X-Offset - Add 5 LSBs
parameter INIT_OFSY        = 8'b00000100; // Y-Offset - Add 4 LSBs
parameter INIT_OFSZ        = 8'b00001000; // Z-Offset - Add 8 LSBs

// --- Read/Write and Multibit---
parameter READ  = 1'b1;
parameter WRITE = 1'b0;

// 					--- ADXL345_Interface ---
//    This module is used to interface with the ADXL345 3-axis accelerometer
//    onboard the DE10-Lite board. This module instantiates the SPI_Controller
//    to communicate with the ADXL345.
//
//    Upon reset, the module first writes all desired initialization values
//    to the ADXL345. The last value written enables measurement mode.
//    After intialization, the module continously reads the ADXL345 whenever
//    the device sends out a DATA_READY interrupt. Once all the data has been
//    read, it is registered to the output of the module.
//
//    The configuration data is stored in two modules that act as ROM.
//
//    The ADXL345 stores data for each axis in two registers each. This module
//    combines the data into one register for output. Additionally, the ADXL345
//    is set to a 10 bit data format, so the last six LSBs are always zero and
//    therefore discarded.
//
module adxl345_interface (
  // -- System inputs --
  input              i_clk,        // System clock
  input              i_rst_n,      // Synchronous reset - active low		
  // -- Data output --
  output logic [9:0] o_data_x,     // Combined sensor data output for the x-axis
  output logic [9:0] o_data_y,     // Combined sensor data output for the y-axis
  output logic [9:0] o_data_z,     // Combined sensor data output for the z-axis
  output logic       o_data_valid, // Pulse to signal valid output data (all axis updated)
  // -- Connections to secondary devices -- 
  output logic       o_sclk,       // Output clock to secondary device
  inout wire         io_sdio,      // Secondary device data input and output.
  output logic       o_cs_n,       // Chip select - active low. (Only one device selectable)
  input              i_int1        // Secondary device interrupt INT1
  );

  // -- Local parameters --
  localparam CONFIG_COUNT = 3'd7; // Number of writes to initially configure the ADXL345 (8-1=7)
  localparam READ_COUNT   = 3'd5; // Number of reads needed to read all the ADXL345 data (6-1=5)
  localparam ONE          = 3'd1; // 3-bit one
  localparam ZEROS        = 8'd0; // 8-bit zero
  localparam IDLE         = 1'b0; // SPI state
  localparam TRANSFER     = 1'b1; // SPI state

  // -- Variable declarations --
  logic        spi_go;          // Command to start SPI
  logic        read_write_n;    // Command to read or write. 1 = Read, 0 = Write
  logic [15:0] spi_input_data;  // Data input to the SPI Controller
  logic [2:0]  config_count;    // Count the number of configuration writes
  logic [2:0]  read_count;      // Count the number of reads to obtain all the data
  logic        reading_data;    // High if reading data - ensures all data registers are read
  logic        config_done;     // Flag to exit configuration mode
  logic        spi_state;       // SPI controller state
  logic [5:0]  config_address;  // Register address to write to for configuration
  logic [7:0]  config_value;    // Value to write to the configuration register
  logic [5:0]  read_address;    // Register address to read data from
  logic        spi_data_valid;  // SPI Controller data valid
  logic        spi_idle;        // SPI Controller idle
  logic [7:0]  spi_output_data; // SPI Controller output data
  logic        data_ready;      // Data Ready interrupt

  logic [5:0][7:0] data_buffer; // Store the output data in a buffer

  // -- Continuous assignments --	
  assign data_ready = i_int1;                             // INT1 signals that there is new data to be read
  assign o_data_x = {data_buffer[4],data_buffer[5][7:6]}; // Put MSBs first. Last 6 LSB bits are zeros - don't need
  assign o_data_y = {data_buffer[2],data_buffer[3][7:6]}; // Put MSBs first. Last 6 LSB bits are zeros - don't need
  assign o_data_z = {data_buffer[0],data_buffer[1][7:6]}; // Put MSBs first. Last 6 LSB bits are zeros - don't need
  assign spi_input_data[15:14] = {read_write_n, 1'b0};    // Second bit is MultiRead flag. Will not use.

  // -- Module instantations --
<<<<<<< HEAD
  config_rom     cr	  (.i_address(config_count), .o_config_address(config_address), .o_config_value(config_value));
=======
  config_rom     cr   (.i_address(config_count), .o_config_address(config_address), .o_config_value(config_value));
>>>>>>> 12cfb373
  read_rom       rr   (.i_address(read_count), .o_read_address(read_address));
  spi_controller spic (.i_clk, .i_rst_n, .o_data_valid(spi_data_valid), .i_spi_go(spi_go), .i_read_write_n(read_write_n),
                       .o_idle(spi_idle), .i_data(spi_input_data), .o_data(spi_output_data), .o_sclk, .io_sdio, .o_cs_n);

  // -- Sequential Logic --
  // This block controls the SPI cntroller used to communicate with the ADXL345.
  // If the SPI controller is in an IDLE state, an spi_go signal is sent along with
  // the required data an whether to read/write. Initialization data is first written
  // to the ADXL345. A counter is used to track when the initialization is complete.
  // Then, data is read from the ADXL345 every time it sends out a DATA_READY interrupt.
  // The ADXL345 DATA_READY interrupt clears after the first data register is read, so
  // a counter is used to ensure all six data registers are read from. Once all registers
  // have been read, a output data valid flag is set.
  always_ff @ (posedge i_clk) begin : SpiControl
    if (~i_rst_n) begin
      config_count <= CONFIG_COUNT;
      read_count <= READ_COUNT;
      spi_go <= '0;
      spi_state <= IDLE;
      data_buffer <= '0;
      o_data_valid <= '0;
      config_done <= '0;
      reading_data <= '0;
    end // if (~i_rst_n)
    else begin
      case (spi_state)
        IDLE : begin
          o_data_valid <= '0;
          if (config_done) begin : RunMode
            if (data_ready | reading_data) begin
              spi_input_data[13:0] <= {read_address, ZEROS};
              read_write_n <= READ;
              spi_go <= '1;
              spi_state <= TRANSFER;
            end // if (data_ready)
          end : RunMode
          else begin : ConfigMode
            spi_input_data[13:0] <= {config_address, config_value};
            read_write_n <= WRITE;
            spi_go <= '1;
            if (~|config_count) begin
              config_done <= '1;
<<<<<<< HEAD
			end else begin
              config_count <= config_count - ONE;
			end // if/else (~|config_count)
=======
            end else begin
              config_count <= config_count - ONE;
            end // if/else (~|config_count)
>>>>>>> 12cfb373
            spi_state <= TRANSFER;
          end : ConfigMode
        end // IDLE
        TRANSFER : begin
          spi_go <= '0;
          if (spi_data_valid) begin
            data_buffer[read_count] <= spi_output_data;
            if (~|read_count) begin
              o_data_valid <= '1;
              reading_data <= '0;
              read_count <= READ_COUNT;
            end // if (~|read_count)
            else begin
              read_count <= read_count - ONE;
              reading_data <= '1;
            end // else
          end // (spi_data_valid)
          if (~spi_go & spi_idle) begin
            spi_state <= IDLE;
		  end // if (~spi_go && spi_idle)
        end // TRANSFER
      endcase
    end // else	
  end : SpiControl
	
endmodule

// 	-- Configuration ROM --
// This module contains the register addresses and initialization values
// for configuring the ADXL345. This is set up as a ROM. It is addressed using
// the configuration counter, and returns the current address and value.
module config_rom (
  input        [2:0] i_address,
  output logic [5:0] o_config_address,
  output logic [7:0] o_config_value
  );

  logic [7:0] CONFIG_VALUE [7:0];
  logic [5:0] CONFIG_ADDRESS [7:0];

  assign CONFIG_VALUE[7]   = INIT_OFSX;
  assign CONFIG_VALUE[6]   = INIT_OFSY;
  assign CONFIG_VALUE[5]   = INIT_OFSZ;
  assign CONFIG_VALUE[4]   = INIT_BW_RATE;
  assign CONFIG_VALUE[3]   = INIT_INT_MAP;
  assign CONFIG_VALUE[2]   = INIT_INT_ENABLE;
  assign CONFIG_VALUE[1]   = INIT_DATA_FORMAT;
  assign CONFIG_VALUE[0]   = INIT_POWER_CTL;
  assign CONFIG_ADDRESS[7] = OFSX;
  assign CONFIG_ADDRESS[6] = OFSY;
  assign CONFIG_ADDRESS[5] = OFSZ;
  assign CONFIG_ADDRESS[4] = BW_RATE;
  assign CONFIG_ADDRESS[3] = INT_MAP;
  assign CONFIG_ADDRESS[2] = INT_ENABLE;
  assign CONFIG_ADDRESS[1] = DATA_FORMAT;
  assign CONFIG_ADDRESS[0] = POWER_CTL;

  assign o_config_address = CONFIG_ADDRESS[i_address];
<<<<<<< HEAD
  assign o_config_value	  = CONFIG_VALUE[i_address];
=======
  assign o_config_value   = CONFIG_VALUE[i_address];
>>>>>>> 12cfb373

endmodule

// -- Read ROM --
// This module contains the register addresses the contain the desired data
// in the ADXL345. This is set up as a ROM. It is addressed using
// the read counter, and returns the current register address.
module read_rom (
  input        [2:0] i_address,
  output logic [5:0] o_read_address
  );

  logic [5:0] READ_ADDRESS [5:0];

  assign READ_ADDRESS[5] = DATAX0;
  assign READ_ADDRESS[4] = DATAX1;
  assign READ_ADDRESS[3] = DATAY0;
  assign READ_ADDRESS[2] = DATAY1;
  assign READ_ADDRESS[1] = DATAZ0;
  assign READ_ADDRESS[0] = DATAZ1;

  assign o_read_address = READ_ADDRESS[i_address];

endmodule

/*
module ADXL345_Interface_TB();
  logic i_clk, i_rst_n, o_data_valid, o_sclk, o_cs_n, i_int1;
  logic [9:0] x_data, y_data, z_data;
  logic [9:0] x_data_save, y_data_save, z_data_save;
  wire io_sdio;
  logic io_sdio_driver;

<<<<<<< HEAD
  adx_linterface dut (i_clk, i_rst_n, x_data, y_data, z_data, o_data_valid, o_sclk, io_sdio, o_cs_n, i_int1);
=======
  adxl_interface dut (i_clk, i_rst_n, x_data, y_data, z_data, o_data_valid, o_sclk, io_sdio, o_cs_n, i_int1);
>>>>>>> 12cfb373
  assign io_sdio = io_sdio_driver;

  initial begin
    i_int1='0; io_sdio_driver=1'bz;
    x_data_save='0; y_data_save='0; z_data_save='0;
    i_rst_n='0; #10; i_rst_n='1; #5;
    repeat(5) @(posedge o_cs_n);
    repeat(10) @(posedge i_clk);
    i_int1='1; #5;
    while(!o_data_valid) begin
      repeat(8) @(posedge o_sclk);
      @(negedge o_sclk) io_sdio_driver<='1;
      repeat (7) @(negedge o_sclk) io_sdio_driver<=~io_sdio_driver;
      @(posedge o_cs_n) io_sdio_driver<=1'bz;
    end
    i_int1<='0;
    x_data_save<=x_data;
    y_data_save<=y_data;
    z_data_save<=z_data;
    #5;
  end

  initial begin
    i_clk='0; #5;
    repeat(10000)
      repeat(2) begin i_clk=~i_clk; #5; end
  end
endmodule
*/<|MERGE_RESOLUTION|>--- conflicted
+++ resolved
@@ -118,11 +118,7 @@
   assign spi_input_data[15:14] = {read_write_n, 1'b0};    // Second bit is MultiRead flag. Will not use.
 
   // -- Module instantations --
-<<<<<<< HEAD
-  config_rom     cr	  (.i_address(config_count), .o_config_address(config_address), .o_config_value(config_value));
-=======
   config_rom     cr   (.i_address(config_count), .o_config_address(config_address), .o_config_value(config_value));
->>>>>>> 12cfb373
   read_rom       rr   (.i_address(read_count), .o_read_address(read_address));
   spi_controller spic (.i_clk, .i_rst_n, .o_data_valid(spi_data_valid), .i_spi_go(spi_go), .i_read_write_n(read_write_n),
                        .o_idle(spi_idle), .i_data(spi_input_data), .o_data(spi_output_data), .o_sclk, .io_sdio, .o_cs_n);
@@ -165,15 +161,9 @@
             spi_go <= '1;
             if (~|config_count) begin
               config_done <= '1;
-<<<<<<< HEAD
-			end else begin
-              config_count <= config_count - ONE;
-			end // if/else (~|config_count)
-=======
             end else begin
               config_count <= config_count - ONE;
             end // if/else (~|config_count)
->>>>>>> 12cfb373
             spi_state <= TRANSFER;
           end : ConfigMode
         end // IDLE
@@ -232,11 +222,8 @@
   assign CONFIG_ADDRESS[0] = POWER_CTL;
 
   assign o_config_address = CONFIG_ADDRESS[i_address];
-<<<<<<< HEAD
-  assign o_config_value	  = CONFIG_VALUE[i_address];
-=======
   assign o_config_value   = CONFIG_VALUE[i_address];
->>>>>>> 12cfb373
+
 
 endmodule
 
@@ -270,11 +257,7 @@
   wire io_sdio;
   logic io_sdio_driver;
 
-<<<<<<< HEAD
-  adx_linterface dut (i_clk, i_rst_n, x_data, y_data, z_data, o_data_valid, o_sclk, io_sdio, o_cs_n, i_int1);
-=======
   adxl_interface dut (i_clk, i_rst_n, x_data, y_data, z_data, o_data_valid, o_sclk, io_sdio, o_cs_n, i_int1);
->>>>>>> 12cfb373
   assign io_sdio = io_sdio_driver;
 
   initial begin
